--- conflicted
+++ resolved
@@ -10,13 +10,8 @@
     "icechunk>=1.1,<2",
     "numpy>=2.0.0,<3",
     "odc-geo>=0.4.5,<0.5",
-<<<<<<< HEAD
-    "stopuhr>=0.0.10",
-    "xarray>=2025.1.0",
-=======
     "stopuhr>=0.0.3",
     "xarray>=2025.1.1",
->>>>>>> 9bd0a3ae
     "zarr>=3.1,<4",
 ]
 license = "MIT"
